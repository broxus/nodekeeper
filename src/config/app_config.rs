--- conflicted
+++ resolved
@@ -175,7 +175,6 @@
     #[serde(rename = "default_v3")]
     DefaultV3,
     #[serde(rename = "stever_v1")]
-<<<<<<< HEAD
     StEverV1,
     #[serde(rename = "stever_v2")]
     StEverV2,
@@ -191,8 +190,6 @@
     pub fn is_stever(&self) -> bool {
         !self.is_default()
     }
-=======
-    StEver,
 }
 
 #[derive(Debug, Clone, Eq, PartialEq, Serialize, Deserialize)]
@@ -224,5 +221,4 @@
 pub enum MultisigType {
     #[serde(rename = "old_multisig")]
     OldMultisig,
->>>>>>> 60e84944
 }